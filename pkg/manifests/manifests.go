--- conflicted
+++ resolved
@@ -143,13 +143,11 @@
 	TelemeterClientServiceAccount         = "assets/telemeter-client/service-account.yaml"
 	TelemeterClientServiceMonitor         = "assets/telemeter-client/service-monitor.yaml"
 	TelemeterClientServingCertsCABundle   = "assets/telemeter-client/serving-certs-c-a-bundle.yaml"
-<<<<<<< HEAD
 
 	ThanosQuerierDeployment = "assets/thanos-querier/deployment.yaml"
 	ThanosQuerierService    = "assets/thanos-querier/service.yaml"
-=======
-	TelemeterTrustedCABundle              = "assets/telemeter-client/trusted-ca-bundle.yaml"
->>>>>>> 50835308
+
+	TelemeterTrustedCABundle = "assets/telemeter-client/trusted-ca-bundle.yaml"
 )
 
 var (
@@ -1714,36 +1712,36 @@
 	return NewClusterRole(manifest)
 }
 
-<<<<<<< HEAD
 func (f *Factory) ThanosQuerierDeployment() (*appsv1.Deployment, error) {
 	d, err := f.NewDeployment(MustAssetReader(ThanosQuerierDeployment))
-=======
+	if err != nil {
+		return nil, err
+	}
+
+	d.Namespace = f.namespace
+	d.Spec.Template.Spec.Containers[0].Image = f.config.Images.Thanos
+
+	return d, nil
+}
+
+func (f *Factory) ThanosQuerierService() (*v1.Service, error) {
+	s, err := f.NewService(MustAssetReader(ThanosQuerierService))
+	if err != nil {
+		return nil, err
+	}
+
+	s.Namespace = f.namespace
+
+	return s, nil
+}
+
 func (f *Factory) TelemeterTrustedCABundle() (*v1.ConfigMap, error) {
 	cm, err := f.NewConfigMap(MustAssetReader(TelemeterTrustedCABundle))
->>>>>>> 50835308
-	if err != nil {
-		return nil, err
-	}
-
-<<<<<<< HEAD
-	d.Namespace = f.namespace
-	d.Spec.Template.Spec.Containers[0].Image = f.config.Images.Thanos
-
-	return d, nil
-}
-
-func (f *Factory) ThanosQuerierService() (*v1.Service, error) {
-	s, err := f.NewService(MustAssetReader(ThanosQuerierService))
-	if err != nil {
-		return nil, err
-	}
-
-	s.Namespace = f.namespace
-
-	return s, nil
-=======
+	if err != nil {
+		return nil, err
+	}
+
 	return cm, nil
->>>>>>> 50835308
 }
 
 // TelemeterClientServingCertsCABundle generates a new servinc certs CA bundle ConfigMap for TelemeterClient.
